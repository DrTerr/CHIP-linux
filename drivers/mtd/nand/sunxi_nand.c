--- conflicted
+++ resolved
@@ -167,10 +167,6 @@
 		(buf)[2] = val >> 16;	\
 		(buf)[3] = val >> 24;	\
 	}
-
-/* NFC_USER_DATA helper macros */
-#define NFC_BUF_TO_USER_DATA(buf)	((buf)[0] | ((buf)[1] << 8) | \
-					((buf)[2] << 16) | ((buf)[3] << 24))
 
 #define NFC_DEFAULT_TIMEOUT_MS	1000
 
@@ -923,16 +919,9 @@
 	if (data_off + ecc->bytes != oob_off)
 		nand->cmdfunc(mtd, NAND_CMD_RNDIN, oob_off, -1);
 
-<<<<<<< HEAD
-		/* Fill OOB data in */
-		writel(NFC_BUF_TO_USER_DATA(chip->oob_poi +
-					    layout->oobfree[i].offset),
-		       nfc->regs + NFC_REG_USER_DATA_BASE);
-=======
 	ret = sunxi_nfc_wait_cmd_fifo_empty(nfc);
 	if (ret)
 		return ret;
->>>>>>> 97e23408
 
 	sunxi_nfc_randomizer_enable(mtd);
 	writel(NFC_DATA_TRANS | NFC_DATA_SWAP_METHOD |
@@ -1119,20 +1108,6 @@
 	sunxi_nfc_hw_ecc_enable(mtd);
 
 	for (i = 0; i < ecc->steps; i++) {
-<<<<<<< HEAD
-		chip->write_buf(mtd, buf + (i * ecc->size), ecc->size);
-		offset += ecc->size;
-
-		/* Fill OOB data in */
-		writel(NFC_BUF_TO_USER_DATA(oob),
-		       nfc->regs + NFC_REG_USER_DATA_BASE);
-
-		tmp = NFC_DATA_TRANS | NFC_DATA_SWAP_METHOD | NFC_ACCESS_DIR |
-		      (1 << 30);
-		writel(tmp, nfc->regs + NFC_REG_CMD);
-
-		ret = sunxi_nfc_wait_int(nfc, NFC_CMD_INT_FLAG, 0);
-=======
 		int data_off = i * (ecc->size + ecc->bytes + 4);
 		int oob_off = data_off + ecc->size;
 		const u8 *data = buf + (i * ecc->size);
@@ -1141,7 +1116,6 @@
 		ret = sunxi_nfc_hw_ecc_write_chunk(mtd, data, data_off,
 						   oob, oob_off, &cur_off,
 						   false, page);
->>>>>>> 97e23408
 		if (ret)
 			return ret;
 	}
