/*
 * Copyright (C) 2013 Red Hat
 * Author: Rob Clark <robdclark@gmail.com>
 *
 * This program is free software; you can redistribute it and/or modify it
 * under the terms of the GNU General Public License version 2 as published by
 * the Free Software Foundation.
 *
 * This program is distributed in the hope that it will be useful, but WITHOUT
 * ANY WARRANTY; without even the implied warranty of MERCHANTABILITY or
 * FITNESS FOR A PARTICULAR PURPOSE.  See the GNU General Public License for
 * more details.
 *
 * You should have received a copy of the GNU General Public License along with
 * this program.  If not, see <http://www.gnu.org/licenses/>.
 */

#include <linux/sync_file.h>

#include "msm_drv.h"
#include "msm_gpu.h"
#include "msm_gem.h"

/*
 * Cmdstream submission:
 */

/* make sure these don't conflict w/ MSM_SUBMIT_BO_x */
#define BO_VALID    0x8000   /* is current addr in cmdstream correct/valid? */
#define BO_LOCKED   0x4000
#define BO_PINNED   0x2000

static struct msm_gem_submit *submit_create(struct drm_device *dev,
		struct msm_gpu *gpu, int nr_bos, int nr_cmds)
{
	struct msm_gem_submit *submit;
	int sz = sizeof(*submit) + (nr_bos * sizeof(submit->bos[0])) +
			(nr_cmds * sizeof(*submit->cmd));

	submit = kmalloc(sz, GFP_TEMPORARY | __GFP_NOWARN | __GFP_NORETRY);
	if (!submit)
		return NULL;

	submit->dev = dev;
	submit->gpu = gpu;
	submit->fence = NULL;
	submit->pid = get_pid(task_pid(current));
	submit->cmd = (void *)&submit->bos[nr_bos];

	/* initially, until copy_from_user() and bo lookup succeeds: */
	submit->nr_bos = 0;
	submit->nr_cmds = 0;

	INIT_LIST_HEAD(&submit->node);
	INIT_LIST_HEAD(&submit->bo_list);
	ww_acquire_init(&submit->ticket, &reservation_ww_class);

	return submit;
}

void msm_gem_submit_free(struct msm_gem_submit *submit)
{
	fence_put(submit->fence);
	list_del(&submit->node);
	put_pid(submit->pid);
	kfree(submit);
}

static inline unsigned long __must_check
copy_from_user_inatomic(void *to, const void __user *from, unsigned long n)
{
	if (access_ok(VERIFY_READ, from, n))
		return __copy_from_user_inatomic(to, from, n);
	return -EFAULT;
}

static int submit_lookup_objects(struct msm_gem_submit *submit,
		struct drm_msm_gem_submit *args, struct drm_file *file)
{
	unsigned i;
	int ret = 0;

	spin_lock(&file->table_lock);
	pagefault_disable();

	for (i = 0; i < args->nr_bos; i++) {
		struct drm_msm_gem_submit_bo submit_bo;
		struct drm_gem_object *obj;
		struct msm_gem_object *msm_obj;
		void __user *userptr =
			u64_to_user_ptr(args->bos + (i * sizeof(submit_bo)));

		/* make sure we don't have garbage flags, in case we hit
		 * error path before flags is initialized:
		 */
		submit->bos[i].flags = 0;

		ret = copy_from_user_inatomic(&submit_bo, userptr, sizeof(submit_bo));
		if (unlikely(ret)) {
			pagefault_enable();
			spin_unlock(&file->table_lock);
			ret = copy_from_user(&submit_bo, userptr, sizeof(submit_bo));
			if (ret)
				goto out;
			spin_lock(&file->table_lock);
			pagefault_disable();
		}

		if (submit_bo.flags & ~MSM_SUBMIT_BO_FLAGS) {
			DRM_ERROR("invalid flags: %x\n", submit_bo.flags);
			ret = -EINVAL;
			goto out_unlock;
		}

		submit->bos[i].flags = submit_bo.flags;
		/* in validate_objects() we figure out if this is true: */
		submit->bos[i].iova  = submit_bo.presumed;

		/* normally use drm_gem_object_lookup(), but for bulk lookup
		 * all under single table_lock just hit object_idr directly:
		 */
		obj = idr_find(&file->object_idr, submit_bo.handle);
		if (!obj) {
			DRM_ERROR("invalid handle %u at index %u\n", submit_bo.handle, i);
			ret = -EINVAL;
			goto out_unlock;
		}

		msm_obj = to_msm_bo(obj);

		if (!list_empty(&msm_obj->submit_entry)) {
			DRM_ERROR("handle %u at index %u already on submit list\n",
					submit_bo.handle, i);
			ret = -EINVAL;
			goto out_unlock;
		}

		drm_gem_object_reference(obj);

		submit->bos[i].obj = msm_obj;

		list_add_tail(&msm_obj->submit_entry, &submit->bo_list);
	}

out_unlock:
	pagefault_enable();
	spin_unlock(&file->table_lock);

out:
	submit->nr_bos = i;

	return ret;
}

static void submit_unlock_unpin_bo(struct msm_gem_submit *submit, int i)
{
	struct msm_gem_object *msm_obj = submit->bos[i].obj;

	if (submit->bos[i].flags & BO_PINNED)
		msm_gem_put_iova(&msm_obj->base, submit->gpu->id);

	if (submit->bos[i].flags & BO_LOCKED)
		ww_mutex_unlock(&msm_obj->resv->lock);

	if (!(submit->bos[i].flags & BO_VALID))
		submit->bos[i].iova = 0;

	submit->bos[i].flags &= ~(BO_LOCKED | BO_PINNED);
}

/* This is where we make sure all the bo's are reserved and pin'd: */
static int submit_lock_objects(struct msm_gem_submit *submit)
{
	int contended, slow_locked = -1, i, ret = 0;

retry:
	for (i = 0; i < submit->nr_bos; i++) {
		struct msm_gem_object *msm_obj = submit->bos[i].obj;

		if (slow_locked == i)
			slow_locked = -1;

		contended = i;

		if (!(submit->bos[i].flags & BO_LOCKED)) {
			ret = ww_mutex_lock_interruptible(&msm_obj->resv->lock,
					&submit->ticket);
			if (ret)
				goto fail;
			submit->bos[i].flags |= BO_LOCKED;
		}
	}

	ww_acquire_done(&submit->ticket);

	return 0;

fail:
	for (; i >= 0; i--)
		submit_unlock_unpin_bo(submit, i);

	if (slow_locked > 0)
		submit_unlock_unpin_bo(submit, slow_locked);

	if (ret == -EDEADLK) {
		struct msm_gem_object *msm_obj = submit->bos[contended].obj;
		/* we lost out in a seqno race, lock and retry.. */
		ret = ww_mutex_lock_slow_interruptible(&msm_obj->resv->lock,
				&submit->ticket);
		if (!ret) {
			submit->bos[contended].flags |= BO_LOCKED;
			slow_locked = contended;
			goto retry;
		}
	}

	return ret;
}

static int submit_fence_sync(struct msm_gem_submit *submit)
{
	int i, ret = 0;

	for (i = 0; i < submit->nr_bos; i++) {
		struct msm_gem_object *msm_obj = submit->bos[i].obj;
		bool write = submit->bos[i].flags & MSM_SUBMIT_BO_WRITE;

		ret = msm_gem_sync_object(&msm_obj->base, submit->gpu->fctx, write);
		if (ret)
			break;
	}

	return ret;
}

static int submit_pin_objects(struct msm_gem_submit *submit)
{
	int i, ret = 0;

	submit->valid = true;

	for (i = 0; i < submit->nr_bos; i++) {
		struct msm_gem_object *msm_obj = submit->bos[i].obj;
		uint32_t iova;

		/* if locking succeeded, pin bo: */
		ret = msm_gem_get_iova_locked(&msm_obj->base,
				submit->gpu->id, &iova);

		if (ret)
			break;

		submit->bos[i].flags |= BO_PINNED;

		if (iova == submit->bos[i].iova) {
			submit->bos[i].flags |= BO_VALID;
		} else {
			submit->bos[i].iova = iova;
			/* iova changed, so address in cmdstream is not valid: */
			submit->bos[i].flags &= ~BO_VALID;
			submit->valid = false;
		}
	}

	return ret;
}

static int submit_bo(struct msm_gem_submit *submit, uint32_t idx,
		struct msm_gem_object **obj, uint32_t *iova, bool *valid)
{
	if (idx >= submit->nr_bos) {
		DRM_ERROR("invalid buffer index: %u (out of %u)\n",
				idx, submit->nr_bos);
		return -EINVAL;
	}

	if (obj)
		*obj = submit->bos[idx].obj;
	if (iova)
		*iova = submit->bos[idx].iova;
	if (valid)
		*valid = !!(submit->bos[idx].flags & BO_VALID);

	return 0;
}

/* process the reloc's and patch up the cmdstream as needed: */
static int submit_reloc(struct msm_gem_submit *submit, struct msm_gem_object *obj,
		uint32_t offset, uint32_t nr_relocs, uint64_t relocs)
{
	uint32_t i, last_offset = 0;
	uint32_t *ptr;
	int ret;

	if (offset % 4) {
		DRM_ERROR("non-aligned cmdstream buffer: %u\n", offset);
		return -EINVAL;
	}

	/* For now, just map the entire thing.  Eventually we probably
	 * to do it page-by-page, w/ kmap() if not vmap()d..
	 */
	ptr = msm_gem_get_vaddr_locked(&obj->base);

	if (IS_ERR(ptr)) {
		ret = PTR_ERR(ptr);
		DBG("failed to map: %d", ret);
		return ret;
	}

	for (i = 0; i < nr_relocs; i++) {
		struct drm_msm_gem_submit_reloc submit_reloc;
		void __user *userptr =
			u64_to_user_ptr(relocs + (i * sizeof(submit_reloc)));
		uint32_t iova, off;
		bool valid;

		ret = copy_from_user(&submit_reloc, userptr, sizeof(submit_reloc));
		if (ret)
			return -EFAULT;

		if (submit_reloc.submit_offset % 4) {
			DRM_ERROR("non-aligned reloc offset: %u\n",
					submit_reloc.submit_offset);
			return -EINVAL;
		}

		/* offset in dwords: */
		off = submit_reloc.submit_offset / 4;

		if ((off >= (obj->base.size / 4)) ||
				(off < last_offset)) {
			DRM_ERROR("invalid offset %u at reloc %u\n", off, i);
			return -EINVAL;
		}

		ret = submit_bo(submit, submit_reloc.reloc_idx, NULL, &iova, &valid);
		if (ret)
			return ret;

		if (valid)
			continue;

		iova += submit_reloc.reloc_offset;

		if (submit_reloc.shift < 0)
			iova >>= -submit_reloc.shift;
		else
			iova <<= submit_reloc.shift;

		ptr[off] = iova | submit_reloc.or;

		last_offset = off;
	}

	msm_gem_put_vaddr_locked(&obj->base);

	return 0;
}

static void submit_cleanup(struct msm_gem_submit *submit)
{
	unsigned i;

	for (i = 0; i < submit->nr_bos; i++) {
		struct msm_gem_object *msm_obj = submit->bos[i].obj;
		submit_unlock_unpin_bo(submit, i);
		list_del_init(&msm_obj->submit_entry);
		drm_gem_object_unreference(&msm_obj->base);
	}

	ww_acquire_fini(&submit->ticket);
}

int msm_ioctl_gem_submit(struct drm_device *dev, void *data,
		struct drm_file *file)
{
	struct msm_drm_private *priv = dev->dev_private;
	struct drm_msm_gem_submit *args = data;
	struct msm_file_private *ctx = file->driver_priv;
	struct msm_gem_submit *submit;
	struct msm_gpu *gpu = priv->gpu;
	struct fence *in_fence = NULL;
	struct sync_file *sync_file = NULL;
	int out_fence_fd = -1;
	unsigned i;
	int ret;

	if (!gpu)
		return -ENXIO;

	/* for now, we just have 3d pipe.. eventually this would need to
	 * be more clever to dispatch to appropriate gpu module:
	 */
	if (MSM_PIPE_ID(args->flags) != MSM_PIPE_3D0)
		return -EINVAL;

	if (MSM_PIPE_FLAGS(args->flags) & ~MSM_SUBMIT_FLAGS)
		return -EINVAL;

	ret = mutex_lock_interruptible(&dev->struct_mutex);
	if (ret)
		return ret;

<<<<<<< HEAD
	if (args->flags & MSM_SUBMIT_FENCE_FD_OUT) {
		out_fence_fd = get_unused_fd_flags(O_CLOEXEC);
		if (out_fence_fd < 0) {
			ret = out_fence_fd;
			goto out_unlock;
		}
	}
=======
	priv->struct_mutex_task = current;
>>>>>>> 08895a8b

	submit = submit_create(dev, gpu, args->nr_bos, args->nr_cmds);
	if (!submit) {
		ret = -ENOMEM;
		goto out_unlock;
	}

	ret = submit_lookup_objects(submit, args, file);
	if (ret)
		goto out;

	ret = submit_lock_objects(submit);
	if (ret)
		goto out;

	if (args->flags & MSM_SUBMIT_FENCE_FD_IN) {
		in_fence = sync_file_get_fence(args->fence_fd);

		if (!in_fence) {
			ret = -EINVAL;
			goto out;
		}

		/* TODO if we get an array-fence due to userspace merging multiple
		 * fences, we need a way to determine if all the backing fences
		 * are from our own context..
		 */

		if (in_fence->context != gpu->fctx->context) {
			ret = fence_wait(in_fence, true);
			if (ret)
				goto out;
		}

	}

	if (!(args->fence & MSM_SUBMIT_NO_IMPLICIT)) {
		ret = submit_fence_sync(submit);
		if (ret)
			goto out;
	}

	ret = submit_pin_objects(submit);
	if (ret)
		goto out;

	for (i = 0; i < args->nr_cmds; i++) {
		struct drm_msm_gem_submit_cmd submit_cmd;
		void __user *userptr =
			u64_to_user_ptr(args->cmds + (i * sizeof(submit_cmd)));
		struct msm_gem_object *msm_obj;
		uint32_t iova;

		ret = copy_from_user(&submit_cmd, userptr, sizeof(submit_cmd));
		if (ret) {
			ret = -EFAULT;
			goto out;
		}

		/* validate input from userspace: */
		switch (submit_cmd.type) {
		case MSM_SUBMIT_CMD_BUF:
		case MSM_SUBMIT_CMD_IB_TARGET_BUF:
		case MSM_SUBMIT_CMD_CTX_RESTORE_BUF:
			break;
		default:
			DRM_ERROR("invalid type: %08x\n", submit_cmd.type);
			ret = -EINVAL;
			goto out;
		}

		ret = submit_bo(submit, submit_cmd.submit_idx,
				&msm_obj, &iova, NULL);
		if (ret)
			goto out;

		if (submit_cmd.size % 4) {
			DRM_ERROR("non-aligned cmdstream buffer size: %u\n",
					submit_cmd.size);
			ret = -EINVAL;
			goto out;
		}

		if ((submit_cmd.size + submit_cmd.submit_offset) >=
				msm_obj->base.size) {
			DRM_ERROR("invalid cmdstream size: %u\n", submit_cmd.size);
			ret = -EINVAL;
			goto out;
		}

		submit->cmd[i].type = submit_cmd.type;
		submit->cmd[i].size = submit_cmd.size / 4;
		submit->cmd[i].iova = iova + submit_cmd.submit_offset;
		submit->cmd[i].idx  = submit_cmd.submit_idx;

		if (submit->valid)
			continue;

		ret = submit_reloc(submit, msm_obj, submit_cmd.submit_offset,
				submit_cmd.nr_relocs, submit_cmd.relocs);
		if (ret)
			goto out;
	}

	submit->nr_cmds = i;

	submit->fence = msm_fence_alloc(gpu->fctx);
	if (IS_ERR(submit->fence)) {
		ret = PTR_ERR(submit->fence);
		submit->fence = NULL;
		goto out;
	}

	if (args->flags & MSM_SUBMIT_FENCE_FD_OUT) {
		sync_file = sync_file_create(submit->fence);
		if (!sync_file) {
			ret = -ENOMEM;
			goto out;
		}
	}

	msm_gpu_submit(gpu, submit, ctx);

	args->fence = submit->fence->seqno;

	if (args->flags & MSM_SUBMIT_FENCE_FD_OUT) {
		fd_install(out_fence_fd, sync_file->file);
		args->fence_fd = out_fence_fd;
	}

out:
	if (in_fence)
		fence_put(in_fence);
	submit_cleanup(submit);
	if (ret)
		msm_gem_submit_free(submit);
out_unlock:
<<<<<<< HEAD
	if (ret && (out_fence_fd >= 0))
		put_unused_fd(out_fence_fd);
=======
	priv->struct_mutex_task = NULL;
>>>>>>> 08895a8b
	mutex_unlock(&dev->struct_mutex);
	return ret;
}<|MERGE_RESOLUTION|>--- conflicted
+++ resolved
@@ -402,7 +402,6 @@
 	if (ret)
 		return ret;
 
-<<<<<<< HEAD
 	if (args->flags & MSM_SUBMIT_FENCE_FD_OUT) {
 		out_fence_fd = get_unused_fd_flags(O_CLOEXEC);
 		if (out_fence_fd < 0) {
@@ -410,9 +409,7 @@
 			goto out_unlock;
 		}
 	}
-=======
 	priv->struct_mutex_task = current;
->>>>>>> 08895a8b
 
 	submit = submit_create(dev, gpu, args->nr_bos, args->nr_cmds);
 	if (!submit) {
@@ -550,12 +547,9 @@
 	if (ret)
 		msm_gem_submit_free(submit);
 out_unlock:
-<<<<<<< HEAD
 	if (ret && (out_fence_fd >= 0))
 		put_unused_fd(out_fence_fd);
-=======
 	priv->struct_mutex_task = NULL;
->>>>>>> 08895a8b
 	mutex_unlock(&dev->struct_mutex);
 	return ret;
 }