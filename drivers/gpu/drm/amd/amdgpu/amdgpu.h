--- conflicted
+++ resolved
@@ -925,11 +925,6 @@
 	uint64_t		pd_gpu_addr;
 	/* last flushed PD/PT update */
 	struct fence	        *flushed_updates;
-<<<<<<< HEAD
-	/* last use of vmid */
-	struct fence		*last_id_use;
-=======
->>>>>>> 06a691e6
 };
 
 struct amdgpu_vm {
@@ -964,17 +959,12 @@
 };
 
 struct amdgpu_vm_manager {
-<<<<<<< HEAD
-	struct fence			*active[AMDGPU_NUM_VM];
-	uint32_t			max_pfn;
-=======
 	struct {
 		struct fence	*active;
 		atomic_long_t	owner;
 	} ids[AMDGPU_NUM_VM];
 
 	uint32_t				max_pfn;
->>>>>>> 06a691e6
 	/* number of VMIDs */
 	unsigned				nvm;
 	/* vram base address for page table entry  */
