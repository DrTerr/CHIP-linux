--- conflicted
+++ resolved
@@ -229,15 +229,11 @@
 		mode_flags |= DRM_MODE_FLAG_3D_MASK;
 
 	list_for_each_entry(mode, &connector->modes, head) {
-<<<<<<< HEAD
+		const struct drm_encoder_helper_funcs *encoder_funcs;
+		struct drm_encoder *encoder = connector->encoder;
+
 		if (mode->status == MODE_OK)
 			mode->status = drm_mode_validate_basic(mode);
-=======
-		const struct drm_encoder_helper_funcs *encoder_funcs;
-		struct drm_encoder *encoder = connector->encoder;
-
-		mode->status = drm_mode_validate_basic(mode);
->>>>>>> 3307c3b6
 
 		if (mode->status == MODE_OK)
 			mode->status = drm_mode_validate_size(mode, maxX, maxY);
