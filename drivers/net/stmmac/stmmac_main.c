--- conflicted
+++ resolved
@@ -1845,17 +1845,10 @@
 {
 	struct net_device *ndev = dev_get_drvdata(dev);
 	struct stmmac_priv *priv = netdev_priv(ndev);
-<<<<<<< HEAD
 
 	if (!netif_running(ndev))
 		return 0;
 
-=======
-
-	if (!netif_running(ndev))
-		return 0;
-
->>>>>>> 47ae63e0
 	spin_lock(&priv->lock);
 
 	/* Power Down bit, into the PM register, is cleared
